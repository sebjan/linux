/*
 *  author: Sascha Hauer
 *  Created: april 20th, 2004
 *  Copyright: Synertronixx GmbH
 *
 *  Common code for i.MX1 machines
 *
 * This program is free software; you can redistribute it and/or modify
 * it under the terms of the GNU General Public License as published by
 * the Free Software Foundation; either version 2 of the License, or
 * (at your option) any later version.
 *
 * This program is distributed in the hope that it will be useful,
 * but WITHOUT ANY WARRANTY; without even the implied warranty of
 * MERCHANTABILITY or FITNESS FOR A PARTICULAR PURPOSE.  See the
 * GNU General Public License for more details.
 */
#include <linux/kernel.h>
#include <linux/init.h>
#include <linux/io.h>

#include <asm/mach/map.h>

#include <mach/common.h>
#include <mach/hardware.h>
#include <mach/irqs.h>
#include <mach/iomux-v1.h>

static struct map_desc imx_io_desc[] __initdata = {
	imx_map_entry(MX1, IO, MT_DEVICE),
};

void __init mx1_map_io(void)
{
	iotable_init(imx_io_desc, ARRAY_SIZE(imx_io_desc));
}

void __init imx1_init_early(void)
{
	mxc_set_cpu_type(MXC_CPU_MX1);
	mxc_arch_reset_init(MX1_IO_ADDRESS(MX1_WDT_BASE_ADDR));
	imx_iomuxv1_init(MX1_IO_ADDRESS(MX1_GPIO_BASE_ADDR),
			MX1_NUM_GPIO_PORT);
}

void __init mx1_init_irq(void)
{
	mxc_init_irq(MX1_IO_ADDRESS(MX1_AVIC_BASE_ADDR));
}

void __init imx1_soc_init(void)
{
<<<<<<< HEAD
	mxc_register_gpio(0, MX1_GPIO1_BASE_ADDR, SZ_256,
						MX1_GPIO_INT_PORTA, 0);
	mxc_register_gpio(1, MX1_GPIO2_BASE_ADDR, SZ_256,
						MX1_GPIO_INT_PORTB, 0);
	mxc_register_gpio(2, MX1_GPIO3_BASE_ADDR, SZ_256,
						MX1_GPIO_INT_PORTC, 0);
	mxc_register_gpio(3, MX1_GPIO4_BASE_ADDR, SZ_256,
=======
	mxc_register_gpio("imx1-gpio", 0, MX1_GPIO1_BASE_ADDR, SZ_256,
						MX1_GPIO_INT_PORTA, 0);
	mxc_register_gpio("imx1-gpio", 1, MX1_GPIO2_BASE_ADDR, SZ_256,
						MX1_GPIO_INT_PORTB, 0);
	mxc_register_gpio("imx1-gpio", 2, MX1_GPIO3_BASE_ADDR, SZ_256,
						MX1_GPIO_INT_PORTC, 0);
	mxc_register_gpio("imx1-gpio", 3, MX1_GPIO4_BASE_ADDR, SZ_256,
>>>>>>> 752ad5e8
						MX1_GPIO_INT_PORTD, 0);
}<|MERGE_RESOLUTION|>--- conflicted
+++ resolved
@@ -50,15 +50,6 @@
 
 void __init imx1_soc_init(void)
 {
-<<<<<<< HEAD
-	mxc_register_gpio(0, MX1_GPIO1_BASE_ADDR, SZ_256,
-						MX1_GPIO_INT_PORTA, 0);
-	mxc_register_gpio(1, MX1_GPIO2_BASE_ADDR, SZ_256,
-						MX1_GPIO_INT_PORTB, 0);
-	mxc_register_gpio(2, MX1_GPIO3_BASE_ADDR, SZ_256,
-						MX1_GPIO_INT_PORTC, 0);
-	mxc_register_gpio(3, MX1_GPIO4_BASE_ADDR, SZ_256,
-=======
 	mxc_register_gpio("imx1-gpio", 0, MX1_GPIO1_BASE_ADDR, SZ_256,
 						MX1_GPIO_INT_PORTA, 0);
 	mxc_register_gpio("imx1-gpio", 1, MX1_GPIO2_BASE_ADDR, SZ_256,
@@ -66,6 +57,5 @@
 	mxc_register_gpio("imx1-gpio", 2, MX1_GPIO3_BASE_ADDR, SZ_256,
 						MX1_GPIO_INT_PORTC, 0);
 	mxc_register_gpio("imx1-gpio", 3, MX1_GPIO4_BASE_ADDR, SZ_256,
->>>>>>> 752ad5e8
 						MX1_GPIO_INT_PORTD, 0);
 }