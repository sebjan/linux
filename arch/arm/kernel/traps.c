/*
 *  linux/arch/arm/kernel/traps.c
 *
 *  Copyright (C) 1995-2009 Russell King
 *  Fragments that appear the same as linux/arch/i386/kernel/traps.c (C) Linus Torvalds
 *
 * This program is free software; you can redistribute it and/or modify
 * it under the terms of the GNU General Public License version 2 as
 * published by the Free Software Foundation.
 *
 *  'traps.c' handles hardware exceptions after we have saved some state in
 *  'linux/arch/arm/lib/traps.S'.  Mostly a debugging aid, but will probably
 *  kill the offending process.
 */
#include <linux/signal.h>
#include <linux/personality.h>
#include <linux/kallsyms.h>
#include <linux/spinlock.h>
#include <linux/uaccess.h>
#include <linux/hardirq.h>
#include <linux/kdebug.h>
#include <linux/module.h>
#include <linux/kexec.h>
#include <linux/bug.h>
#include <linux/delay.h>
#include <linux/init.h>
#include <linux/sched.h>

#include <linux/atomic.h>
#include <asm/cacheflush.h>
#include <asm/exception.h>
#include <asm/unistd.h>
#include <asm/traps.h>
#include <asm/unwind.h>
#include <asm/tls.h>
#include <asm/system_misc.h>

#include "signal.h"

static const char *handler[]= { "prefetch abort", "data abort", "address exception", "interrupt" };

void *vectors_page;

#ifdef CONFIG_DEBUG_USER
unsigned int user_debug;

static int __init user_debug_setup(char *str)
{
	get_option(&str, &user_debug);
	return 1;
}
__setup("user_debug=", user_debug_setup);
#endif

static void dump_mem(const char *, const char *, unsigned long, unsigned long);

void dump_backtrace_entry(unsigned long where, unsigned long from, unsigned long frame)
{
#ifdef CONFIG_KALLSYMS
	printk("[<%08lx>] (%pS) from [<%08lx>] (%pS)\n", where, (void *)where, from, (void *)from);
#else
	printk("Function entered at [<%08lx>] from [<%08lx>]\n", where, from);
#endif

	if (in_exception_text(where))
		dump_mem("", "Exception stack", frame + 4, frame + 4 + sizeof(struct pt_regs));
}

#ifndef CONFIG_ARM_UNWIND
/*
 * Stack pointers should always be within the kernels view of
 * physical memory.  If it is not there, then we can't dump
 * out any information relating to the stack.
 */
static int verify_stack(unsigned long sp)
{
	if (sp < PAGE_OFFSET ||
	    (sp > (unsigned long)high_memory && high_memory != NULL))
		return -EFAULT;

	return 0;
}
#endif

/*
 * Dump out the contents of some memory nicely...
 */
static void dump_mem(const char *lvl, const char *str, unsigned long bottom,
		     unsigned long top)
{
	unsigned long first;
	mm_segment_t fs;
	int i;

	/*
	 * We need to switch to kernel mode so that we can use __get_user
	 * to safely read from kernel space.  Note that we now dump the
	 * code first, just in case the backtrace kills us.
	 */
	fs = get_fs();
	set_fs(KERNEL_DS);

	printk("%s%s(0x%08lx to 0x%08lx)\n", lvl, str, bottom, top);

	for (first = bottom & ~31; first < top; first += 32) {
		unsigned long p;
		char str[sizeof(" 12345678") * 8 + 1];

		memset(str, ' ', sizeof(str));
		str[sizeof(str) - 1] = '\0';

		for (p = first, i = 0; i < 8 && p < top; i++, p += 4) {
			if (p >= bottom && p < top) {
				unsigned long val;
				if (__get_user(val, (unsigned long *)p) == 0)
					sprintf(str + i * 9, " %08lx", val);
				else
					sprintf(str + i * 9, " ????????");
			}
		}
		printk("%s%04lx:%s\n", lvl, first & 0xffff, str);
	}

	set_fs(fs);
}

static void dump_instr(const char *lvl, struct pt_regs *regs)
{
	unsigned long addr = instruction_pointer(regs);
	const int thumb = thumb_mode(regs);
	const int width = thumb ? 4 : 8;
	mm_segment_t fs;
	char str[sizeof("00000000 ") * 5 + 2 + 1], *p = str;
	int i;

	/*
	 * We need to switch to kernel mode so that we can use __get_user
	 * to safely read from kernel space.  Note that we now dump the
	 * code first, just in case the backtrace kills us.
	 */
	fs = get_fs();
	set_fs(KERNEL_DS);

	for (i = -4; i < 1 + !!thumb; i++) {
		unsigned int val, bad;

		if (thumb)
			bad = __get_user(val, &((u16 *)addr)[i]);
		else
			bad = __get_user(val, &((u32 *)addr)[i]);

		if (!bad)
			p += sprintf(p, i == 0 ? "(%0*x) " : "%0*x ",
					width, val);
		else {
			p += sprintf(p, "bad PC value");
			break;
		}
	}
	printk("%sCode: %s\n", lvl, str);

	set_fs(fs);
}

#ifdef CONFIG_ARM_UNWIND
static inline void dump_backtrace(struct pt_regs *regs, struct task_struct *tsk)
{
	unwind_backtrace(regs, tsk);
}
#else
static void dump_backtrace(struct pt_regs *regs, struct task_struct *tsk)
{
	unsigned int fp, mode;
	int ok = 1;

	printk("Backtrace: ");

	if (!tsk)
		tsk = current;

	if (regs) {
		fp = regs->ARM_fp;
		mode = processor_mode(regs);
	} else if (tsk != current) {
		fp = thread_saved_fp(tsk);
		mode = 0x10;
	} else {
		asm("mov %0, fp" : "=r" (fp) : : "cc");
		mode = 0x10;
	}

	if (!fp) {
		printk("no frame pointer");
		ok = 0;
	} else if (verify_stack(fp)) {
		printk("invalid frame pointer 0x%08x", fp);
		ok = 0;
	} else if (fp < (unsigned long)end_of_stack(tsk))
		printk("frame pointer underflow");
	printk("\n");

	if (ok)
		c_backtrace(fp, mode);
}
#endif

void dump_stack(void)
{
	dump_backtrace(NULL, NULL);
}

EXPORT_SYMBOL(dump_stack);

void show_stack(struct task_struct *tsk, unsigned long *sp)
{
	dump_backtrace(NULL, tsk);
	barrier();
}

#ifdef CONFIG_PREEMPT
#define S_PREEMPT " PREEMPT"
#else
#define S_PREEMPT ""
#endif
#ifdef CONFIG_SMP
#define S_SMP " SMP"
#else
#define S_SMP ""
#endif
#ifdef CONFIG_THUMB2_KERNEL
#define S_ISA " THUMB2"
#else
#define S_ISA " ARM"
#endif

static int __die(const char *str, int err, struct thread_info *thread, struct pt_regs *regs)
{
	struct task_struct *tsk = thread->task;
	static int die_counter;
	int ret;

	printk(KERN_EMERG "Internal error: %s: %x [#%d]" S_PREEMPT S_SMP
	       S_ISA "\n", str, err, ++die_counter);

	/* trap and error numbers are mostly meaningless on ARM */
	ret = notify_die(DIE_OOPS, str, regs, err, tsk->thread.trap_no, SIGSEGV);
	if (ret == NOTIFY_STOP)
		return ret;

	print_modules();
	__show_regs(regs);
	printk(KERN_EMERG "Process %.*s (pid: %d, stack limit = 0x%p)\n",
		TASK_COMM_LEN, tsk->comm, task_pid_nr(tsk), thread + 1);

	if (!user_mode(regs) || in_interrupt()) {
		dump_mem(KERN_EMERG, "Stack: ", regs->ARM_sp,
			 THREAD_SIZE + (unsigned long)task_stack_page(tsk));
		dump_backtrace(regs, tsk);
		dump_instr(KERN_EMERG, regs);
	}

	return ret;
}

static DEFINE_RAW_SPINLOCK(die_lock);

/*
 * This function is protected against re-entrancy.
 */
void die(const char *str, struct pt_regs *regs, int err)
{
	struct thread_info *thread = current_thread_info();
	int ret;
	enum bug_trap_type bug_type = BUG_TRAP_TYPE_NONE;

	oops_enter();

	raw_spin_lock_irq(&die_lock);
	console_verbose();
	bust_spinlocks(1);
	if (!user_mode(regs))
		bug_type = report_bug(regs->ARM_pc, regs);
	if (bug_type != BUG_TRAP_TYPE_NONE)
		str = "Oops - BUG";
	ret = __die(str, err, thread, regs);

	if (regs && kexec_should_crash(thread->task))
		crash_kexec(regs);

	bust_spinlocks(0);
	add_taint(TAINT_DIE);
	raw_spin_unlock_irq(&die_lock);
	oops_exit();

	if (in_interrupt())
		panic("Fatal exception in interrupt");
	if (panic_on_oops)
		panic("Fatal exception");
	if (ret != NOTIFY_STOP)
		do_exit(SIGSEGV);
}

void arm_notify_die(const char *str, struct pt_regs *regs,
		struct siginfo *info, unsigned long err, unsigned long trap)
{
	if (user_mode(regs)) {
		current->thread.error_code = err;
		current->thread.trap_no = trap;

		force_sig_info(info->si_signo, info, current);
	} else {
		die(str, regs, err);
	}
}

#ifdef CONFIG_GENERIC_BUG

int is_valid_bugaddr(unsigned long pc)
{
#ifdef CONFIG_THUMB2_KERNEL
	unsigned short bkpt;
#else
	unsigned long bkpt;
#endif

	if (probe_kernel_address((unsigned *)pc, bkpt))
		return 0;

	return bkpt == BUG_INSTR_VALUE;
}

#endif

static LIST_HEAD(undef_hook);
static DEFINE_RAW_SPINLOCK(undef_lock);

void register_undef_hook(struct undef_hook *hook)
{
	unsigned long flags;

	raw_spin_lock_irqsave(&undef_lock, flags);
	list_add(&hook->node, &undef_hook);
	raw_spin_unlock_irqrestore(&undef_lock, flags);
}

void unregister_undef_hook(struct undef_hook *hook)
{
	unsigned long flags;

	raw_spin_lock_irqsave(&undef_lock, flags);
	list_del(&hook->node);
	raw_spin_unlock_irqrestore(&undef_lock, flags);
}

static int call_undef_hook(struct pt_regs *regs, unsigned int instr)
{
	struct undef_hook *hook;
	unsigned long flags;
	int (*fn)(struct pt_regs *regs, unsigned int instr) = NULL;

	raw_spin_lock_irqsave(&undef_lock, flags);
	list_for_each_entry(hook, &undef_hook, node)
		if ((instr & hook->instr_mask) == hook->instr_val &&
		    (regs->ARM_cpsr & hook->cpsr_mask) == hook->cpsr_val)
			fn = hook->fn;
	raw_spin_unlock_irqrestore(&undef_lock, flags);

	return fn ? fn(regs, instr) : 1;
}

asmlinkage void __exception do_undefinstr(struct pt_regs *regs)
{
	unsigned int instr;
	siginfo_t info;
	void __user *pc;

	pc = (void __user *)instruction_pointer(regs);

	if (processor_mode(regs) == SVC_MODE) {
#ifdef CONFIG_THUMB2_KERNEL
		if (thumb_mode(regs)) {
			instr = ((u16 *)pc)[0];
			if (is_wide_instruction(instr)) {
				instr <<= 16;
				instr |= ((u16 *)pc)[1];
			}
		} else
#endif
			instr = *(u32 *) pc;
	} else if (thumb_mode(regs)) {
		get_user(instr, (u16 __user *)pc);
		if (is_wide_instruction(instr)) {
			unsigned int instr2;
			get_user(instr2, (u16 __user *)pc+1);
			instr <<= 16;
			instr |= instr2;
		}
	} else {
		get_user(instr, (u32 __user *)pc);
	}

	if (call_undef_hook(regs, instr) == 0)
		return;

#ifdef CONFIG_DEBUG_USER
	if (user_debug & UDBG_UNDEFINED) {
		printk(KERN_INFO "%s (%d): undefined instruction: pc=%p\n",
			current->comm, task_pid_nr(current), pc);
		dump_instr(KERN_INFO, regs);
	}
#endif

	info.si_signo = SIGILL;
	info.si_errno = 0;
	info.si_code  = ILL_ILLOPC;
	info.si_addr  = pc;

	arm_notify_die("Oops - undefined instruction", regs, &info, 0, 6);
}

asmlinkage void do_unexp_fiq (struct pt_regs *regs)
{
	printk("Hmm.  Unexpected FIQ received, but trying to continue\n");
	printk("You may have a hardware problem...\n");
}

/*
 * bad_mode handles the impossible case in the vectors.  If you see one of
 * these, then it's extremely serious, and could mean you have buggy hardware.
 * It never returns, and never tries to sync.  We hope that we can at least
 * dump out some state information...
 */
asmlinkage void bad_mode(struct pt_regs *regs, int reason)
{
	console_verbose();

	printk(KERN_CRIT "Bad mode in %s handler detected\n", handler[reason]);

	die("Oops - bad mode", regs, 0);
	local_irq_disable();
	panic("bad mode");
}

static int bad_syscall(int n, struct pt_regs *regs)
{
	struct thread_info *thread = current_thread_info();
	siginfo_t info;

	if ((current->personality & PER_MASK) != PER_LINUX &&
	    thread->exec_domain->handler) {
		thread->exec_domain->handler(n, regs);
		return regs->ARM_r0;
	}

#ifdef CONFIG_DEBUG_USER
	if (user_debug & UDBG_SYSCALL) {
		printk(KERN_ERR "[%d] %s: obsolete system call %08x.\n",
			task_pid_nr(current), current->comm, n);
		dump_instr(KERN_ERR, regs);
	}
#endif

	info.si_signo = SIGILL;
	info.si_errno = 0;
	info.si_code  = ILL_ILLTRP;
	info.si_addr  = (void __user *)instruction_pointer(regs) -
			 (thumb_mode(regs) ? 2 : 4);

	arm_notify_die("Oops - bad syscall", regs, &info, n, 0);

	return regs->ARM_r0;
}

static inline void
do_cache_op(unsigned long start, unsigned long end, int flags)
{
	struct mm_struct *mm = current->active_mm;
	struct vm_area_struct *vma;

	if (end < start || flags)
		return;

	down_read(&mm->mmap_sem);
	vma = find_vma(mm, start);
	if (vma && vma->vm_start < end) {
		if (start < vma->vm_start)
			start = vma->vm_start;
		if (end > vma->vm_end)
			end = vma->vm_end;

<<<<<<< HEAD
		flush_cache_user_range(start, end);
=======
		up_read(&mm->mmap_sem);
		flush_cache_user_range(start, end);
		return;
>>>>>>> f95b9789
	}
	up_read(&mm->mmap_sem);
}

/*
 * Handle all unrecognised system calls.
 *  0x9f0000 - 0x9fffff are some more esoteric system calls
 */
#define NR(x) ((__ARM_NR_##x) - __ARM_NR_BASE)
asmlinkage int arm_syscall(int no, struct pt_regs *regs)
{
	struct thread_info *thread = current_thread_info();
	siginfo_t info;

	if ((no >> 16) != (__ARM_NR_BASE>> 16))
		return bad_syscall(no, regs);

	switch (no & 0xffff) {
	case 0: /* branch through 0 */
		info.si_signo = SIGSEGV;
		info.si_errno = 0;
		info.si_code  = SEGV_MAPERR;
		info.si_addr  = NULL;

		arm_notify_die("branch through zero", regs, &info, 0, 0);
		return 0;

	case NR(breakpoint): /* SWI BREAK_POINT */
		regs->ARM_pc -= thumb_mode(regs) ? 2 : 4;
		ptrace_break(current, regs);
		return regs->ARM_r0;

	/*
	 * Flush a region from virtual address 'r0' to virtual address 'r1'
	 * _exclusive_.  There is no alignment requirement on either address;
	 * user space does not need to know the hardware cache layout.
	 *
	 * r2 contains flags.  It should ALWAYS be passed as ZERO until it
	 * is defined to be something else.  For now we ignore it, but may
	 * the fires of hell burn in your belly if you break this rule. ;)
	 *
	 * (at a later date, we may want to allow this call to not flush
	 * various aspects of the cache.  Passing '0' will guarantee that
	 * everything necessary gets flushed to maintain consistency in
	 * the specified region).
	 */
	case NR(cacheflush):
		do_cache_op(regs->ARM_r0, regs->ARM_r1, regs->ARM_r2);
		return 0;

	case NR(usr26):
		if (!(elf_hwcap & HWCAP_26BIT))
			break;
		regs->ARM_cpsr &= ~MODE32_BIT;
		return regs->ARM_r0;

	case NR(usr32):
		if (!(elf_hwcap & HWCAP_26BIT))
			break;
		regs->ARM_cpsr |= MODE32_BIT;
		return regs->ARM_r0;

	case NR(set_tls):
		thread->tp_value = regs->ARM_r0;
		if (tls_emu)
			return 0;
		if (has_tls_reg) {
			asm ("mcr p15, 0, %0, c13, c0, 3"
				: : "r" (regs->ARM_r0));
		} else {
			/*
			 * User space must never try to access this directly.
			 * Expect your app to break eventually if you do so.
			 * The user helper at 0xffff0fe0 must be used instead.
			 * (see entry-armv.S for details)
			 */
			*((unsigned int *)0xffff0ff0) = regs->ARM_r0;
		}
		return 0;

#ifdef CONFIG_NEEDS_SYSCALL_FOR_CMPXCHG
	/*
	 * Atomically store r1 in *r2 if *r2 is equal to r0 for user space.
	 * Return zero in r0 if *MEM was changed or non-zero if no exchange
	 * happened.  Also set the user C flag accordingly.
	 * If access permissions have to be fixed up then non-zero is
	 * returned and the operation has to be re-attempted.
	 *
	 * *NOTE*: This is a ghost syscall private to the kernel.  Only the
	 * __kuser_cmpxchg code in entry-armv.S should be aware of its
	 * existence.  Don't ever use this from user code.
	 */
	case NR(cmpxchg):
	for (;;) {
		extern void do_DataAbort(unsigned long addr, unsigned int fsr,
					 struct pt_regs *regs);
		unsigned long val;
		unsigned long addr = regs->ARM_r2;
		struct mm_struct *mm = current->mm;
		pgd_t *pgd; pmd_t *pmd; pte_t *pte;
		spinlock_t *ptl;

		regs->ARM_cpsr &= ~PSR_C_BIT;
		down_read(&mm->mmap_sem);
		pgd = pgd_offset(mm, addr);
		if (!pgd_present(*pgd))
			goto bad_access;
		pmd = pmd_offset(pgd, addr);
		if (!pmd_present(*pmd))
			goto bad_access;
		pte = pte_offset_map_lock(mm, pmd, addr, &ptl);
		if (!pte_present(*pte) || !pte_write(*pte) || !pte_dirty(*pte)) {
			pte_unmap_unlock(pte, ptl);
			goto bad_access;
		}
		val = *(unsigned long *)addr;
		val -= regs->ARM_r0;
		if (val == 0) {
			*(unsigned long *)addr = regs->ARM_r1;
			regs->ARM_cpsr |= PSR_C_BIT;
		}
		pte_unmap_unlock(pte, ptl);
		up_read(&mm->mmap_sem);
		return val;

		bad_access:
		up_read(&mm->mmap_sem);
		/* simulate a write access fault */
		do_DataAbort(addr, 15 + (1 << 11), regs);
	}
#endif

	default:
		/* Calls 9f00xx..9f07ff are defined to return -ENOSYS
		   if not implemented, rather than raising SIGILL.  This
		   way the calling program can gracefully determine whether
		   a feature is supported.  */
		if ((no & 0xffff) <= 0x7ff)
			return -ENOSYS;
		break;
	}
#ifdef CONFIG_DEBUG_USER
	/*
	 * experience shows that these seem to indicate that
	 * something catastrophic has happened
	 */
	if (user_debug & UDBG_SYSCALL) {
		printk("[%d] %s: arm syscall %d\n",
		       task_pid_nr(current), current->comm, no);
		dump_instr("", regs);
		if (user_mode(regs)) {
			__show_regs(regs);
			c_backtrace(regs->ARM_fp, processor_mode(regs));
		}
	}
#endif
	info.si_signo = SIGILL;
	info.si_errno = 0;
	info.si_code  = ILL_ILLTRP;
	info.si_addr  = (void __user *)instruction_pointer(regs) -
			 (thumb_mode(regs) ? 2 : 4);

	arm_notify_die("Oops - bad syscall(2)", regs, &info, no, 0);
	return 0;
}

#ifdef CONFIG_TLS_REG_EMUL

/*
 * We might be running on an ARMv6+ processor which should have the TLS
 * register but for some reason we can't use it, or maybe an SMP system
 * using a pre-ARMv6 processor (there are apparently a few prototypes like
 * that in existence) and therefore access to that register must be
 * emulated.
 */

static int get_tp_trap(struct pt_regs *regs, unsigned int instr)
{
	int reg = (instr >> 12) & 15;
	if (reg == 15)
		return 1;
	regs->uregs[reg] = current_thread_info()->tp_value;
	regs->ARM_pc += 4;
	return 0;
}

static struct undef_hook arm_mrc_hook = {
	.instr_mask	= 0x0fff0fff,
	.instr_val	= 0x0e1d0f70,
	.cpsr_mask	= PSR_T_BIT,
	.cpsr_val	= 0,
	.fn		= get_tp_trap,
};

static int __init arm_mrc_hook_init(void)
{
	register_undef_hook(&arm_mrc_hook);
	return 0;
}

late_initcall(arm_mrc_hook_init);

#endif

void __bad_xchg(volatile void *ptr, int size)
{
	printk("xchg: bad data size: pc 0x%p, ptr 0x%p, size %d\n",
		__builtin_return_address(0), ptr, size);
	BUG();
}
EXPORT_SYMBOL(__bad_xchg);

/*
 * A data abort trap was taken, but we did not handle the instruction.
 * Try to abort the user program, or panic if it was the kernel.
 */
asmlinkage void
baddataabort(int code, unsigned long instr, struct pt_regs *regs)
{
	unsigned long addr = instruction_pointer(regs);
	siginfo_t info;

#ifdef CONFIG_DEBUG_USER
	if (user_debug & UDBG_BADABORT) {
		printk(KERN_ERR "[%d] %s: bad data abort: code %d instr 0x%08lx\n",
			task_pid_nr(current), current->comm, code, instr);
		dump_instr(KERN_ERR, regs);
		show_pte(current->mm, addr);
	}
#endif

	info.si_signo = SIGILL;
	info.si_errno = 0;
	info.si_code  = ILL_ILLOPC;
	info.si_addr  = (void __user *)addr;

	arm_notify_die("unknown data abort code", regs, &info, instr, 0);
}

void __readwrite_bug(const char *fn)
{
	printk("%s called, but not implemented\n", fn);
	BUG();
}
EXPORT_SYMBOL(__readwrite_bug);

void __pte_error(const char *file, int line, pte_t pte)
{
	printk("%s:%d: bad pte %08llx.\n", file, line, (long long)pte_val(pte));
}

void __pmd_error(const char *file, int line, pmd_t pmd)
{
	printk("%s:%d: bad pmd %08llx.\n", file, line, (long long)pmd_val(pmd));
}

void __pgd_error(const char *file, int line, pgd_t pgd)
{
	printk("%s:%d: bad pgd %08llx.\n", file, line, (long long)pgd_val(pgd));
}

asmlinkage void __div0(void)
{
	printk("Division by zero in kernel.\n");
	dump_stack();
}
EXPORT_SYMBOL(__div0);

void abort(void)
{
	BUG();

	/* if that doesn't kill us, halt */
	panic("Oops failed to kill thread");
}
EXPORT_SYMBOL(abort);

void __init trap_init(void)
{
	return;
}

static void __init kuser_get_tls_init(unsigned long vectors)
{
	/*
	 * vectors + 0xfe0 = __kuser_get_tls
	 * vectors + 0xfe8 = hardware TLS instruction at 0xffff0fe8
	 */
	if (tls_emu || has_tls_reg)
		memcpy((void *)vectors + 0xfe0, (void *)vectors + 0xfe8, 4);
}

void __init early_trap_init(void *vectors_base)
{
	unsigned long vectors = (unsigned long)vectors_base;
	extern char __stubs_start[], __stubs_end[];
	extern char __vectors_start[], __vectors_end[];
	extern char __kuser_helper_start[], __kuser_helper_end[];
	int kuser_sz = __kuser_helper_end - __kuser_helper_start;

	vectors_page = vectors_base;

	/*
	 * Copy the vectors, stubs and kuser helpers (in entry-armv.S)
	 * into the vector page, mapped at 0xffff0000, and ensure these
	 * are visible to the instruction stream.
	 */
	memcpy((void *)vectors, __vectors_start, __vectors_end - __vectors_start);
	memcpy((void *)vectors + 0x200, __stubs_start, __stubs_end - __stubs_start);
	memcpy((void *)vectors + 0x1000 - kuser_sz, __kuser_helper_start, kuser_sz);

	/*
	 * Do processor specific fixups for the kuser helpers
	 */
	kuser_get_tls_init(vectors);

	/*
	 * Copy signal return handlers into the vector page, and
	 * set sigreturn to be a pointer to these.
	 */
	memcpy((void *)(vectors + KERN_SIGRETURN_CODE - CONFIG_VECTORS_BASE),
	       sigreturn_codes, sizeof(sigreturn_codes));
	memcpy((void *)(vectors + KERN_RESTART_CODE - CONFIG_VECTORS_BASE),
	       syscall_restart_code, sizeof(syscall_restart_code));

	flush_icache_range(vectors, vectors + PAGE_SIZE);
	modify_domain(DOMAIN_USER, DOMAIN_CLIENT);
}<|MERGE_RESOLUTION|>--- conflicted
+++ resolved
@@ -488,13 +488,9 @@
 		if (end > vma->vm_end)
 			end = vma->vm_end;
 
-<<<<<<< HEAD
-		flush_cache_user_range(start, end);
-=======
 		up_read(&mm->mmap_sem);
 		flush_cache_user_range(start, end);
 		return;
->>>>>>> f95b9789
 	}
 	up_read(&mm->mmap_sem);
 }
