/*
 * sja1000.c -  Philips SJA1000 network device driver
 *
 * Copyright (c) 2003 Matthias Brukner, Trajet Gmbh, Rebenring 33,
 * 38106 Braunschweig, GERMANY
 *
 * Copyright (c) 2002-2007 Volkswagen Group Electronic Research
 * All rights reserved.
 *
 * Redistribution and use in source and binary forms, with or without
 * modification, are permitted provided that the following conditions
 * are met:
 * 1. Redistributions of source code must retain the above copyright
 *    notice, this list of conditions and the following disclaimer.
 * 2. Redistributions in binary form must reproduce the above copyright
 *    notice, this list of conditions and the following disclaimer in the
 *    documentation and/or other materials provided with the distribution.
 * 3. Neither the name of Volkswagen nor the names of its contributors
 *    may be used to endorse or promote products derived from this software
 *    without specific prior written permission.
 *
 * Alternatively, provided that this notice is retained in full, this
 * software may be distributed under the terms of the GNU General
 * Public License ("GPL") version 2, in which case the provisions of the
 * GPL apply INSTEAD OF those given above.
 *
 * The provided data structures and external interfaces from this code
 * are not restricted to be used by modules with a GPL compatible license.
 *
 * THIS SOFTWARE IS PROVIDED BY THE COPYRIGHT HOLDERS AND CONTRIBUTORS
 * "AS IS" AND ANY EXPRESS OR IMPLIED WARRANTIES, INCLUDING, BUT NOT
 * LIMITED TO, THE IMPLIED WARRANTIES OF MERCHANTABILITY AND FITNESS FOR
 * A PARTICULAR PURPOSE ARE DISCLAIMED. IN NO EVENT SHALL THE COPYRIGHT
 * OWNER OR CONTRIBUTORS BE LIABLE FOR ANY DIRECT, INDIRECT, INCIDENTAL,
 * SPECIAL, EXEMPLARY, OR CONSEQUENTIAL DAMAGES (INCLUDING, BUT NOT
 * LIMITED TO, PROCUREMENT OF SUBSTITUTE GOODS OR SERVICES; LOSS OF USE,
 * DATA, OR PROFITS; OR BUSINESS INTERRUPTION) HOWEVER CAUSED AND ON ANY
 * THEORY OF LIABILITY, WHETHER IN CONTRACT, STRICT LIABILITY, OR TORT
 * (INCLUDING NEGLIGENCE OR OTHERWISE) ARISING IN ANY WAY OUT OF THE USE
 * OF THIS SOFTWARE, EVEN IF ADVISED OF THE POSSIBILITY OF SUCH
 * DAMAGE.
 *
 * Send feedback to <socketcan-users@lists.berlios.de>
 *
 */

#include <linux/module.h>
#include <linux/init.h>
#include <linux/kernel.h>
#include <linux/sched.h>
#include <linux/types.h>
#include <linux/fcntl.h>
#include <linux/interrupt.h>
#include <linux/ptrace.h>
#include <linux/string.h>
#include <linux/errno.h>
#include <linux/netdevice.h>
#include <linux/if_arp.h>
#include <linux/if_ether.h>
#include <linux/skbuff.h>
#include <linux/delay.h>

#include <linux/can.h>
#include <linux/can/dev.h>
#include <linux/can/error.h>

#include "sja1000.h"

#define DRV_NAME "sja1000"

MODULE_AUTHOR("Oliver Hartkopp <oliver.hartkopp@volkswagen.de>");
MODULE_LICENSE("Dual BSD/GPL");
MODULE_DESCRIPTION(DRV_NAME "CAN netdevice driver");

static struct can_bittiming_const sja1000_bittiming_const = {
	.name = DRV_NAME,
	.tseg1_min = 1,
	.tseg1_max = 16,
	.tseg2_min = 1,
	.tseg2_max = 8,
	.sjw_max = 4,
	.brp_min = 1,
	.brp_max = 64,
	.brp_inc = 1,
};

static int sja1000_probe_chip(struct net_device *dev)
{
	struct sja1000_priv *priv = netdev_priv(dev);

	if (priv->reg_base && (priv->read_reg(priv, 0) == 0xFF)) {
		printk(KERN_INFO "%s: probing @0x%lX failed\n",
		       DRV_NAME, dev->base_addr);
		return 0;
	}
	return -1;
}

static void set_reset_mode(struct net_device *dev)
{
	struct sja1000_priv *priv = netdev_priv(dev);
	unsigned char status = priv->read_reg(priv, REG_MOD);
	int i;

	/* disable interrupts */
	priv->write_reg(priv, REG_IER, IRQ_OFF);

	for (i = 0; i < 100; i++) {
		/* check reset bit */
		if (status & MOD_RM) {
			priv->can.state = CAN_STATE_STOPPED;
			return;
		}

		priv->write_reg(priv, REG_MOD, MOD_RM);	/* reset chip */
		udelay(10);
		status = priv->read_reg(priv, REG_MOD);
	}

	dev_err(dev->dev.parent, "setting SJA1000 into reset mode failed!\n");
}

static void set_normal_mode(struct net_device *dev)
{
	struct sja1000_priv *priv = netdev_priv(dev);
	unsigned char status = priv->read_reg(priv, REG_MOD);
	int i;

	for (i = 0; i < 100; i++) {
		/* check reset bit */
		if ((status & MOD_RM) == 0) {
			priv->can.state = CAN_STATE_ERROR_ACTIVE;
			/* enable all interrupts */
			priv->write_reg(priv, REG_IER, IRQ_ALL);
			return;
		}

		/* set chip to normal mode */
		priv->write_reg(priv, REG_MOD, 0x00);
		udelay(10);
		status = priv->read_reg(priv, REG_MOD);
	}

	dev_err(dev->dev.parent, "setting SJA1000 into normal mode failed!\n");
}

static void sja1000_start(struct net_device *dev)
{
	struct sja1000_priv *priv = netdev_priv(dev);

	/* leave reset mode */
	if (priv->can.state != CAN_STATE_STOPPED)
		set_reset_mode(dev);

	/* Clear error counters and error code capture */
	priv->write_reg(priv, REG_TXERR, 0x0);
	priv->write_reg(priv, REG_RXERR, 0x0);
	priv->read_reg(priv, REG_ECC);

	/* leave reset mode */
	set_normal_mode(dev);
}

static int sja1000_set_mode(struct net_device *dev, enum can_mode mode)
{
	struct sja1000_priv *priv = netdev_priv(dev);

	if (!priv->open_time)
		return -EINVAL;

	switch (mode) {
	case CAN_MODE_START:
		sja1000_start(dev);
		if (netif_queue_stopped(dev))
			netif_wake_queue(dev);
		break;

	default:
		return -EOPNOTSUPP;
	}

	return 0;
}

static int sja1000_set_bittiming(struct net_device *dev)
{
	struct sja1000_priv *priv = netdev_priv(dev);
	struct can_bittiming *bt = &priv->can.bittiming;
	u8 btr0, btr1;

	btr0 = ((bt->brp - 1) & 0x3f) | (((bt->sjw - 1) & 0x3) << 6);
	btr1 = ((bt->prop_seg + bt->phase_seg1 - 1) & 0xf) |
		(((bt->phase_seg2 - 1) & 0x7) << 4);
	if (priv->can.ctrlmode & CAN_CTRLMODE_3_SAMPLES)
		btr1 |= 0x80;

	dev_info(dev->dev.parent,
		 "setting BTR0=0x%02x BTR1=0x%02x\n", btr0, btr1);

	priv->write_reg(priv, REG_BTR0, btr0);
	priv->write_reg(priv, REG_BTR1, btr1);

	return 0;
}

/*
 * initialize SJA1000 chip:
 *   - reset chip
 *   - set output mode
 *   - set baudrate
 *   - enable interrupts
 *   - start operating mode
 */
static void chipset_init(struct net_device *dev)
{
	struct sja1000_priv *priv = netdev_priv(dev);

	/* set clock divider and output control register */
	priv->write_reg(priv, REG_CDR, priv->cdr | CDR_PELICAN);

	/* set acceptance filter (accept all) */
	priv->write_reg(priv, REG_ACCC0, 0x00);
	priv->write_reg(priv, REG_ACCC1, 0x00);
	priv->write_reg(priv, REG_ACCC2, 0x00);
	priv->write_reg(priv, REG_ACCC3, 0x00);

	priv->write_reg(priv, REG_ACCM0, 0xFF);
	priv->write_reg(priv, REG_ACCM1, 0xFF);
	priv->write_reg(priv, REG_ACCM2, 0xFF);
	priv->write_reg(priv, REG_ACCM3, 0xFF);

	priv->write_reg(priv, REG_OCR, priv->ocr | OCR_MODE_NORMAL);
}

/*
 * transmit a CAN message
 * message layout in the sk_buff should be like this:
 * xx xx xx xx	 ff	 ll   00 11 22 33 44 55 66 77
 * [  can-id ] [flags] [len] [can data (up to 8 bytes]
 */
static netdev_tx_t sja1000_start_xmit(struct sk_buff *skb,
					    struct net_device *dev)
{
	struct sja1000_priv *priv = netdev_priv(dev);
	struct can_frame *cf = (struct can_frame *)skb->data;
	uint8_t fi;
	uint8_t dlc;
	canid_t id;
	uint8_t dreg;
	int i;

	netif_stop_queue(dev);

	fi = dlc = cf->can_dlc;
	id = cf->can_id;

	if (id & CAN_RTR_FLAG)
		fi |= FI_RTR;

	if (id & CAN_EFF_FLAG) {
		fi |= FI_FF;
		dreg = EFF_BUF;
		priv->write_reg(priv, REG_FI, fi);
		priv->write_reg(priv, REG_ID1, (id & 0x1fe00000) >> (5 + 16));
		priv->write_reg(priv, REG_ID2, (id & 0x001fe000) >> (5 + 8));
		priv->write_reg(priv, REG_ID3, (id & 0x00001fe0) >> 5);
		priv->write_reg(priv, REG_ID4, (id & 0x0000001f) << 3);
	} else {
		dreg = SFF_BUF;
		priv->write_reg(priv, REG_FI, fi);
		priv->write_reg(priv, REG_ID1, (id & 0x000007f8) >> 3);
		priv->write_reg(priv, REG_ID2, (id & 0x00000007) << 5);
	}

	for (i = 0; i < dlc; i++)
		priv->write_reg(priv, dreg++, cf->data[i]);

	dev->trans_start = jiffies;

	can_put_echo_skb(skb, dev, 0);

	priv->write_reg(priv, REG_CMR, CMD_TR);

	return NETDEV_TX_OK;
}

static void sja1000_rx(struct net_device *dev)
{
	struct sja1000_priv *priv = netdev_priv(dev);
	struct net_device_stats *stats = &dev->stats;
	struct can_frame *cf;
	struct sk_buff *skb;
	uint8_t fi;
	uint8_t dreg;
	canid_t id;
	int i;

<<<<<<< HEAD
=======
	/* create zero'ed CAN frame buffer */
>>>>>>> 2fbe74b9
	skb = alloc_can_skb(dev, &cf);
	if (skb == NULL)
		return;

	fi = priv->read_reg(priv, REG_FI);

	if (fi & FI_FF) {
		/* extended frame format (EFF) */
		dreg = EFF_BUF;
		id = (priv->read_reg(priv, REG_ID1) << (5 + 16))
		    | (priv->read_reg(priv, REG_ID2) << (5 + 8))
		    | (priv->read_reg(priv, REG_ID3) << 5)
		    | (priv->read_reg(priv, REG_ID4) >> 3);
		id |= CAN_EFF_FLAG;
	} else {
		/* standard frame format (SFF) */
		dreg = SFF_BUF;
		id = (priv->read_reg(priv, REG_ID1) << 3)
		    | (priv->read_reg(priv, REG_ID2) >> 5);
	}

	if (fi & FI_RTR) {
		id |= CAN_RTR_FLAG;
	} else {
		cf->can_dlc = get_can_dlc(fi & 0x0F);
		for (i = 0; i < cf->can_dlc; i++)
			cf->data[i] = priv->read_reg(priv, dreg++);
	}

	cf->can_id = id;

	/* release receive buffer */
	priv->write_reg(priv, REG_CMR, CMD_RRB);

	netif_rx(skb);

	stats->rx_packets++;
	stats->rx_bytes += cf->can_dlc;
}

static int sja1000_err(struct net_device *dev, uint8_t isrc, uint8_t status)
{
	struct sja1000_priv *priv = netdev_priv(dev);
	struct net_device_stats *stats = &dev->stats;
	struct can_frame *cf;
	struct sk_buff *skb;
	enum can_state state = priv->can.state;
	uint8_t ecc, alc;

	skb = alloc_can_err_skb(dev, &cf);
	if (skb == NULL)
		return -ENOMEM;

	if (isrc & IRQ_DOI) {
		/* data overrun interrupt */
		dev_dbg(dev->dev.parent, "data overrun interrupt\n");
		cf->can_id |= CAN_ERR_CRTL;
		cf->data[1] = CAN_ERR_CRTL_RX_OVERFLOW;
		stats->rx_over_errors++;
		stats->rx_errors++;
		priv->write_reg(priv, REG_CMR, CMD_CDO);	/* clear bit */
	}

	if (isrc & IRQ_EI) {
		/* error warning interrupt */
		dev_dbg(dev->dev.parent, "error warning interrupt\n");

		if (status & SR_BS) {
			state = CAN_STATE_BUS_OFF;
			cf->can_id |= CAN_ERR_BUSOFF;
			can_bus_off(dev);
		} else if (status & SR_ES) {
			state = CAN_STATE_ERROR_WARNING;
		} else
			state = CAN_STATE_ERROR_ACTIVE;
	}
	if (isrc & IRQ_BEI) {
		/* bus error interrupt */
		priv->can.can_stats.bus_error++;
		stats->rx_errors++;

		ecc = priv->read_reg(priv, REG_ECC);

		cf->can_id |= CAN_ERR_PROT | CAN_ERR_BUSERROR;

		switch (ecc & ECC_MASK) {
		case ECC_BIT:
			cf->data[2] |= CAN_ERR_PROT_BIT;
			break;
		case ECC_FORM:
			cf->data[2] |= CAN_ERR_PROT_FORM;
			break;
		case ECC_STUFF:
			cf->data[2] |= CAN_ERR_PROT_STUFF;
			break;
		default:
			cf->data[2] |= CAN_ERR_PROT_UNSPEC;
			cf->data[3] = ecc & ECC_SEG;
			break;
		}
		/* Error occured during transmission? */
		if ((ecc & ECC_DIR) == 0)
			cf->data[2] |= CAN_ERR_PROT_TX;
	}
	if (isrc & IRQ_EPI) {
		/* error passive interrupt */
		dev_dbg(dev->dev.parent, "error passive interrupt\n");
		if (status & SR_ES)
			state = CAN_STATE_ERROR_PASSIVE;
		else
			state = CAN_STATE_ERROR_ACTIVE;
	}
	if (isrc & IRQ_ALI) {
		/* arbitration lost interrupt */
		dev_dbg(dev->dev.parent, "arbitration lost interrupt\n");
		alc = priv->read_reg(priv, REG_ALC);
		priv->can.can_stats.arbitration_lost++;
		stats->tx_errors++;
		cf->can_id |= CAN_ERR_LOSTARB;
		cf->data[0] = alc & 0x1f;
	}

	if (state != priv->can.state && (state == CAN_STATE_ERROR_WARNING ||
					 state == CAN_STATE_ERROR_PASSIVE)) {
		uint8_t rxerr = priv->read_reg(priv, REG_RXERR);
		uint8_t txerr = priv->read_reg(priv, REG_TXERR);
		cf->can_id |= CAN_ERR_CRTL;
		if (state == CAN_STATE_ERROR_WARNING) {
			priv->can.can_stats.error_warning++;
			cf->data[1] = (txerr > rxerr) ?
				CAN_ERR_CRTL_TX_WARNING :
				CAN_ERR_CRTL_RX_WARNING;
		} else {
			priv->can.can_stats.error_passive++;
			cf->data[1] = (txerr > rxerr) ?
				CAN_ERR_CRTL_TX_PASSIVE :
				CAN_ERR_CRTL_RX_PASSIVE;
		}
	}

	priv->can.state = state;

	netif_rx(skb);

	stats->rx_packets++;
	stats->rx_bytes += cf->can_dlc;

	return 0;
}

irqreturn_t sja1000_interrupt(int irq, void *dev_id)
{
	struct net_device *dev = (struct net_device *)dev_id;
	struct sja1000_priv *priv = netdev_priv(dev);
	struct net_device_stats *stats = &dev->stats;
	uint8_t isrc, status;
	int n = 0;

	/* Shared interrupts and IRQ off? */
	if (priv->read_reg(priv, REG_IER) == IRQ_OFF)
		return IRQ_NONE;

	if (priv->pre_irq)
		priv->pre_irq(priv);

	while ((isrc = priv->read_reg(priv, REG_IR)) && (n < SJA1000_MAX_IRQ)) {
		n++;
		status = priv->read_reg(priv, REG_SR);

		if (isrc & IRQ_WUI)
			dev_warn(dev->dev.parent, "wakeup interrupt\n");

		if (isrc & IRQ_TI) {
			/* transmission complete interrupt */
			stats->tx_bytes += priv->read_reg(priv, REG_FI) & 0xf;
			stats->tx_packets++;
			can_get_echo_skb(dev, 0);
			netif_wake_queue(dev);
		}
		if (isrc & IRQ_RI) {
			/* receive interrupt */
			while (status & SR_RBS) {
				sja1000_rx(dev);
				status = priv->read_reg(priv, REG_SR);
			}
		}
		if (isrc & (IRQ_DOI | IRQ_EI | IRQ_BEI | IRQ_EPI | IRQ_ALI)) {
			/* error interrupt */
			if (sja1000_err(dev, isrc, status))
				break;
		}
	}

	if (priv->post_irq)
		priv->post_irq(priv);

	if (n >= SJA1000_MAX_IRQ)
		dev_dbg(dev->dev.parent, "%d messages handled in ISR", n);

	return (n) ? IRQ_HANDLED : IRQ_NONE;
}
EXPORT_SYMBOL_GPL(sja1000_interrupt);

static int sja1000_open(struct net_device *dev)
{
	struct sja1000_priv *priv = netdev_priv(dev);
	int err;

	/* set chip into reset mode */
	set_reset_mode(dev);

	/* common open */
	err = open_candev(dev);
	if (err)
		return err;

	/* register interrupt handler, if not done by the device driver */
	if (!(priv->flags & SJA1000_CUSTOM_IRQ_HANDLER)) {
		err = request_irq(dev->irq, sja1000_interrupt, priv->irq_flags,
				  dev->name, (void *)dev);
		if (err) {
			close_candev(dev);
			return -EAGAIN;
		}
	}

	/* init and start chi */
	sja1000_start(dev);
	priv->open_time = jiffies;

	netif_start_queue(dev);

	return 0;
}

static int sja1000_close(struct net_device *dev)
{
	struct sja1000_priv *priv = netdev_priv(dev);

	netif_stop_queue(dev);
	set_reset_mode(dev);

	if (!(priv->flags & SJA1000_CUSTOM_IRQ_HANDLER))
		free_irq(dev->irq, (void *)dev);

	close_candev(dev);

	priv->open_time = 0;

	return 0;
}

struct net_device *alloc_sja1000dev(int sizeof_priv)
{
	struct net_device *dev;
	struct sja1000_priv *priv;

	dev = alloc_candev(sizeof(struct sja1000_priv) + sizeof_priv,
		SJA1000_ECHO_SKB_MAX);
	if (!dev)
		return NULL;

	priv = netdev_priv(dev);

	priv->dev = dev;
	priv->can.bittiming_const = &sja1000_bittiming_const;
	priv->can.do_set_bittiming = sja1000_set_bittiming;
	priv->can.do_set_mode = sja1000_set_mode;

	if (sizeof_priv)
		priv->priv = (void *)priv + sizeof(struct sja1000_priv);

	return dev;
}
EXPORT_SYMBOL_GPL(alloc_sja1000dev);

void free_sja1000dev(struct net_device *dev)
{
	free_candev(dev);
}
EXPORT_SYMBOL_GPL(free_sja1000dev);

static const struct net_device_ops sja1000_netdev_ops = {
       .ndo_open               = sja1000_open,
       .ndo_stop               = sja1000_close,
       .ndo_start_xmit         = sja1000_start_xmit,
};

int register_sja1000dev(struct net_device *dev)
{
	if (!sja1000_probe_chip(dev))
		return -ENODEV;

	dev->flags |= IFF_ECHO;	/* we support local echo */
	dev->netdev_ops = &sja1000_netdev_ops;

	set_reset_mode(dev);
	chipset_init(dev);

	return register_candev(dev);
}
EXPORT_SYMBOL_GPL(register_sja1000dev);

void unregister_sja1000dev(struct net_device *dev)
{
	set_reset_mode(dev);
	unregister_candev(dev);
}
EXPORT_SYMBOL_GPL(unregister_sja1000dev);

static __init int sja1000_init(void)
{
	printk(KERN_INFO "%s CAN netdevice driver\n", DRV_NAME);

	return 0;
}

module_init(sja1000_init);

static __exit void sja1000_exit(void)
{
	printk(KERN_INFO "%s: driver removed\n", DRV_NAME);
}

module_exit(sja1000_exit);<|MERGE_RESOLUTION|>--- conflicted
+++ resolved
@@ -295,10 +295,7 @@
 	canid_t id;
 	int i;
 
-<<<<<<< HEAD
-=======
 	/* create zero'ed CAN frame buffer */
->>>>>>> 2fbe74b9
 	skb = alloc_can_skb(dev, &cf);
 	if (skb == NULL)
 		return;
