/*
 * rtc-twl.c -- TWL Real Time Clock interface
 *
 * Copyright (C) 2007 MontaVista Software, Inc
 * Author: Alexandre Rusev <source@mvista.com>
 *
 * Based on original TI driver twl4030-rtc.c
 *   Copyright (C) 2006 Texas Instruments, Inc.
 *
 * Based on rtc-omap.c
 *   Copyright (C) 2003 MontaVista Software, Inc.
 *   Author: George G. Davis <gdavis@mvista.com> or <source@mvista.com>
 *   Copyright (C) 2006 David Brownell
 *
 * This program is free software; you can redistribute it and/or
 * modify it under the terms of the GNU General Public License
 * as published by the Free Software Foundation; either version
 * 2 of the License, or (at your option) any later version.
 */

#include <linux/kernel.h>
#include <linux/errno.h>
#include <linux/init.h>
#include <linux/module.h>
#include <linux/types.h>
#include <linux/rtc.h>
#include <linux/bcd.h>
#include <linux/platform_device.h>
#include <linux/interrupt.h>

#include <linux/i2c/twl.h>


/*
 * RTC block register offsets (use TWL_MODULE_RTC)
 */
enum {
	REG_SECONDS_REG = 0,
	REG_MINUTES_REG,
	REG_HOURS_REG,
	REG_DAYS_REG,
	REG_MONTHS_REG,
	REG_YEARS_REG,
	REG_WEEKS_REG,

	REG_ALARM_SECONDS_REG,
	REG_ALARM_MINUTES_REG,
	REG_ALARM_HOURS_REG,
	REG_ALARM_DAYS_REG,
	REG_ALARM_MONTHS_REG,
	REG_ALARM_YEARS_REG,

	REG_RTC_CTRL_REG,
	REG_RTC_STATUS_REG,
	REG_RTC_INTERRUPTS_REG,

	REG_RTC_COMP_LSB_REG,
	REG_RTC_COMP_MSB_REG,
};
static const u8 twl4030_rtc_reg_map[] = {
	[REG_SECONDS_REG] = 0x00,
	[REG_MINUTES_REG] = 0x01,
	[REG_HOURS_REG] = 0x02,
	[REG_DAYS_REG] = 0x03,
	[REG_MONTHS_REG] = 0x04,
	[REG_YEARS_REG] = 0x05,
	[REG_WEEKS_REG] = 0x06,

	[REG_ALARM_SECONDS_REG] = 0x07,
	[REG_ALARM_MINUTES_REG] = 0x08,
	[REG_ALARM_HOURS_REG] = 0x09,
	[REG_ALARM_DAYS_REG] = 0x0A,
	[REG_ALARM_MONTHS_REG] = 0x0B,
	[REG_ALARM_YEARS_REG] = 0x0C,

	[REG_RTC_CTRL_REG] = 0x0D,
	[REG_RTC_STATUS_REG] = 0x0E,
	[REG_RTC_INTERRUPTS_REG] = 0x0F,

	[REG_RTC_COMP_LSB_REG] = 0x10,
	[REG_RTC_COMP_MSB_REG] = 0x11,
};
static const u8 twl6030_rtc_reg_map[] = {
	[REG_SECONDS_REG] = 0x00,
	[REG_MINUTES_REG] = 0x01,
	[REG_HOURS_REG] = 0x02,
	[REG_DAYS_REG] = 0x03,
	[REG_MONTHS_REG] = 0x04,
	[REG_YEARS_REG] = 0x05,
	[REG_WEEKS_REG] = 0x06,

	[REG_ALARM_SECONDS_REG] = 0x08,
	[REG_ALARM_MINUTES_REG] = 0x09,
	[REG_ALARM_HOURS_REG] = 0x0A,
	[REG_ALARM_DAYS_REG] = 0x0B,
	[REG_ALARM_MONTHS_REG] = 0x0C,
	[REG_ALARM_YEARS_REG] = 0x0D,

	[REG_RTC_CTRL_REG] = 0x10,
	[REG_RTC_STATUS_REG] = 0x11,
	[REG_RTC_INTERRUPTS_REG] = 0x12,

	[REG_RTC_COMP_LSB_REG] = 0x13,
	[REG_RTC_COMP_MSB_REG] = 0x14,
};

/* RTC_CTRL_REG bitfields */
#define BIT_RTC_CTRL_REG_STOP_RTC_M              0x01
#define BIT_RTC_CTRL_REG_ROUND_30S_M             0x02
#define BIT_RTC_CTRL_REG_AUTO_COMP_M             0x04
#define BIT_RTC_CTRL_REG_MODE_12_24_M            0x08
#define BIT_RTC_CTRL_REG_TEST_MODE_M             0x10
#define BIT_RTC_CTRL_REG_SET_32_COUNTER_M        0x20
#define BIT_RTC_CTRL_REG_GET_TIME_M              0x40
#define BIT_RTC_CTRL_REG_RTC_V_OPT               0x80

/* RTC_STATUS_REG bitfields */
#define BIT_RTC_STATUS_REG_RUN_M                 0x02
#define BIT_RTC_STATUS_REG_1S_EVENT_M            0x04
#define BIT_RTC_STATUS_REG_1M_EVENT_M            0x08
#define BIT_RTC_STATUS_REG_1H_EVENT_M            0x10
#define BIT_RTC_STATUS_REG_1D_EVENT_M            0x20
#define BIT_RTC_STATUS_REG_ALARM_M               0x40
#define BIT_RTC_STATUS_REG_POWER_UP_M            0x80

/* RTC_INTERRUPTS_REG bitfields */
#define BIT_RTC_INTERRUPTS_REG_EVERY_M           0x03
#define BIT_RTC_INTERRUPTS_REG_IT_TIMER_M        0x04
#define BIT_RTC_INTERRUPTS_REG_IT_ALARM_M        0x08


/* REG_SECONDS_REG through REG_YEARS_REG is how many registers? */
#define ALL_TIME_REGS		6

/*----------------------------------------------------------------------*/
static u8  *rtc_reg_map;

/*
 * Supports 1 byte read from TWL RTC register.
 */
static int twl_rtc_read_u8(u8 *data, u8 reg)
{
	int ret;

	ret = twl_i2c_read_u8(TWL_MODULE_RTC, data, (rtc_reg_map[reg]));
	if (ret < 0)
		pr_err("twl_rtc: Could not read TWL"
		       "register %X - error %d\n", reg, ret);
	return ret;
}

/*
 * Supports 1 byte write to TWL RTC registers.
 */
static int twl_rtc_write_u8(u8 data, u8 reg)
{
	int ret;

	ret = twl_i2c_write_u8(TWL_MODULE_RTC, data, (rtc_reg_map[reg]));
	if (ret < 0)
		pr_err("twl_rtc: Could not write TWL"
		       "register %X - error %d\n", reg, ret);
	return ret;
}

/*
 * Cache the value for timer/alarm interrupts register; this is
 * only changed by callers holding rtc ops lock (or resume).
 */
static unsigned char rtc_irq_bits;

/*
 * Enable 1/second update and/or alarm interrupts.
 */
static int set_rtc_irq_bit(unsigned char bit)
{
	unsigned char val;
	int ret;

	/* if the bit is set, return from here */
	if (rtc_irq_bits & bit)
		return 0;

	val = rtc_irq_bits | bit;
	val &= ~BIT_RTC_INTERRUPTS_REG_EVERY_M;
	ret = twl_rtc_write_u8(val, REG_RTC_INTERRUPTS_REG);
	if (ret == 0)
		rtc_irq_bits = val;

	return ret;
}

/*
 * Disable update and/or alarm interrupts.
 */
static int mask_rtc_irq_bit(unsigned char bit)
{
	unsigned char val;
	int ret;

	/* if the bit is clear, return from here */
	if (!(rtc_irq_bits & bit))
		return 0;

	val = rtc_irq_bits & ~bit;
	ret = twl_rtc_write_u8(val, REG_RTC_INTERRUPTS_REG);
	if (ret == 0)
		rtc_irq_bits = val;

	return ret;
}

static int twl_rtc_alarm_irq_enable(struct device *dev, unsigned enabled)
{
	int ret;

	if (enabled)
		ret = set_rtc_irq_bit(BIT_RTC_INTERRUPTS_REG_IT_ALARM_M);
	else
		ret = mask_rtc_irq_bit(BIT_RTC_INTERRUPTS_REG_IT_ALARM_M);

	return ret;
}

/*
 * Gets current TWL RTC time and date parameters.
 *
 * The RTC's time/alarm representation is not what gmtime(3) requires
 * Linux to use:
 *
 *  - Months are 1..12 vs Linux 0-11
 *  - Years are 0..99 vs Linux 1900..N (we assume 21st century)
 */
static int twl_rtc_read_time(struct device *dev, struct rtc_time *tm)
{
	unsigned char rtc_data[ALL_TIME_REGS + 1];
	int ret;
	u8 save_control;
	u8 rtc_control;

	ret = twl_rtc_read_u8(&save_control, REG_RTC_CTRL_REG);
	if (ret < 0) {
		dev_err(dev, "%s: reading CTRL_REG, error %d\n", __func__, ret);
		return ret;
	}
	/* for twl6030/32 make sure BIT_RTC_CTRL_REG_GET_TIME_M is clear */
	if (twl_class_is_6030()) {
		if (save_control & BIT_RTC_CTRL_REG_GET_TIME_M) {
			save_control &= ~BIT_RTC_CTRL_REG_GET_TIME_M;
			ret = twl_rtc_write_u8(save_control, REG_RTC_CTRL_REG);
			if (ret < 0) {
				dev_err(dev, "%s clr GET_TIME, error %d\n",
					__func__, ret);
				return ret;
			}
		}
	}

	/* Copy RTC counting registers to static registers or latches */
	rtc_control = save_control | BIT_RTC_CTRL_REG_GET_TIME_M;

	/* for twl6030/32 enable read access to static shadowed registers */
	if (twl_class_is_6030())
		rtc_control |= BIT_RTC_CTRL_REG_RTC_V_OPT;

	ret = twl_rtc_write_u8(rtc_control, REG_RTC_CTRL_REG);
	if (ret < 0) {
		dev_err(dev, "%s: writing CTRL_REG, error %d\n", __func__, ret);
		return ret;
	}

	ret = twl_i2c_read(TWL_MODULE_RTC, rtc_data,
			(rtc_reg_map[REG_SECONDS_REG]), ALL_TIME_REGS);

	if (ret < 0) {
		dev_err(dev, "%s: reading data, error %d\n", __func__, ret);
		return ret;
	}

	/* for twl6030 restore original state of rtc control register */
	if (twl_class_is_6030()) {
		ret = twl_rtc_write_u8(save_control, REG_RTC_CTRL_REG);
		if (ret < 0) {
			dev_err(dev, "%s: restore CTRL_REG, error %d\n",
				__func__, ret);
			return ret;
		}
	}

	tm->tm_sec = bcd2bin(rtc_data[0]);
	tm->tm_min = bcd2bin(rtc_data[1]);
	tm->tm_hour = bcd2bin(rtc_data[2]);
	tm->tm_mday = bcd2bin(rtc_data[3]);
	tm->tm_mon = bcd2bin(rtc_data[4]) - 1;
	tm->tm_year = bcd2bin(rtc_data[5]) + 100;

	return ret;
}

static int twl_rtc_set_time(struct device *dev, struct rtc_time *tm)
{
	unsigned char save_control;
	unsigned char rtc_data[ALL_TIME_REGS + 1];
	int ret;

	rtc_data[1] = bin2bcd(tm->tm_sec);
	rtc_data[2] = bin2bcd(tm->tm_min);
	rtc_data[3] = bin2bcd(tm->tm_hour);
	rtc_data[4] = bin2bcd(tm->tm_mday);
	rtc_data[5] = bin2bcd(tm->tm_mon + 1);
	rtc_data[6] = bin2bcd(tm->tm_year - 100);

	/* Stop RTC while updating the TC registers */
	ret = twl_rtc_read_u8(&save_control, REG_RTC_CTRL_REG);
	if (ret < 0)
		goto out;

	save_control &= ~BIT_RTC_CTRL_REG_STOP_RTC_M;
	ret = twl_rtc_write_u8(save_control, REG_RTC_CTRL_REG);
	if (ret < 0)
		goto out;

	/* update all the time registers in one shot */
	ret = twl_i2c_write(TWL_MODULE_RTC, rtc_data,
		(rtc_reg_map[REG_SECONDS_REG]), ALL_TIME_REGS);
	if (ret < 0) {
		dev_err(dev, "rtc_set_time error %d\n", ret);
		goto out;
	}

	/* Start back RTC */
	save_control |= BIT_RTC_CTRL_REG_STOP_RTC_M;
	ret = twl_rtc_write_u8(save_control, REG_RTC_CTRL_REG);

out:
	return ret;
}

/*
 * Gets current TWL RTC alarm time.
 */
static int twl_rtc_read_alarm(struct device *dev, struct rtc_wkalrm *alm)
{
	unsigned char rtc_data[ALL_TIME_REGS + 1];
	int ret;

	ret = twl_i2c_read(TWL_MODULE_RTC, rtc_data,
			(rtc_reg_map[REG_ALARM_SECONDS_REG]), ALL_TIME_REGS);
	if (ret < 0) {
		dev_err(dev, "rtc_read_alarm error %d\n", ret);
		return ret;
	}

	/* some of these fields may be wildcard/"match all" */
	alm->time.tm_sec = bcd2bin(rtc_data[0]);
	alm->time.tm_min = bcd2bin(rtc_data[1]);
	alm->time.tm_hour = bcd2bin(rtc_data[2]);
	alm->time.tm_mday = bcd2bin(rtc_data[3]);
	alm->time.tm_mon = bcd2bin(rtc_data[4]) - 1;
	alm->time.tm_year = bcd2bin(rtc_data[5]) + 100;

	/* report cached alarm enable state */
	if (rtc_irq_bits & BIT_RTC_INTERRUPTS_REG_IT_ALARM_M)
		alm->enabled = 1;

	return ret;
}

static int twl_rtc_set_alarm(struct device *dev, struct rtc_wkalrm *alm)
{
	unsigned char alarm_data[ALL_TIME_REGS + 1];
	int ret;

	ret = twl_rtc_alarm_irq_enable(dev, 0);
	if (ret)
		goto out;

	alarm_data[1] = bin2bcd(alm->time.tm_sec);
	alarm_data[2] = bin2bcd(alm->time.tm_min);
	alarm_data[3] = bin2bcd(alm->time.tm_hour);
	alarm_data[4] = bin2bcd(alm->time.tm_mday);
	alarm_data[5] = bin2bcd(alm->time.tm_mon + 1);
	alarm_data[6] = bin2bcd(alm->time.tm_year - 100);

	/* update all the alarm registers in one shot */
	ret = twl_i2c_write(TWL_MODULE_RTC, alarm_data,
		(rtc_reg_map[REG_ALARM_SECONDS_REG]), ALL_TIME_REGS);
	if (ret) {
		dev_err(dev, "rtc_set_alarm error %d\n", ret);
		goto out;
	}

	if (alm->enabled)
		ret = twl_rtc_alarm_irq_enable(dev, 1);
out:
	return ret;
}

static irqreturn_t twl_rtc_interrupt(int irq, void *rtc)
{
	unsigned long events = 0;
	int ret = IRQ_NONE;
	int res;
	u8 rd_reg;

	res = twl_rtc_read_u8(&rd_reg, REG_RTC_STATUS_REG);
	if (res)
		goto out;
	/*
	 * Figure out source of interrupt: ALARM or TIMER in RTC_STATUS_REG.
	 * only one (ALARM or RTC) interrupt source may be enabled
	 * at time, we also could check our results
	 * by reading RTS_INTERRUPTS_REGISTER[IT_TIMER,IT_ALARM]
	 */
	if (rd_reg & BIT_RTC_STATUS_REG_ALARM_M)
		events = RTC_IRQF | RTC_AF;
	else
		events = RTC_IRQF | RTC_PF;

	res = twl_rtc_write_u8(BIT_RTC_STATUS_REG_ALARM_M,
				   REG_RTC_STATUS_REG);
	if (res)
		goto out;

	if (twl_class_is_4030()) {
		/* Clear on Read enabled. RTC_IT bit of TWL4030_INT_PWR_ISR1
		 * needs 2 reads to clear the interrupt. One read is done in
		 * do_twl_pwrirq(). Doing the second read, to clear
		 * the bit.
		 *
		 * FIXME the reason PWR_ISR1 needs an extra read is that
		 * RTC_IF retriggered until we cleared REG_ALARM_M above.
		 * But re-reading like this is a bad hack; by doing so we
		 * risk wrongly clearing status for some other IRQ (losing
		 * the interrupt).  Be smarter about handling RTC_UF ...
		 */
		res = twl_i2c_read_u8(TWL4030_MODULE_INT,
			&rd_reg, TWL4030_INT_PWR_ISR1);
		if (res)
			goto out;
	}

	/* Notify RTC core on event */
	rtc_update_irq(rtc, 1, events);

	ret = IRQ_HANDLED;
out:
	return ret;
}

static struct rtc_class_ops twl_rtc_ops = {
	.read_time	= twl_rtc_read_time,
	.set_time	= twl_rtc_set_time,
	.read_alarm	= twl_rtc_read_alarm,
	.set_alarm	= twl_rtc_set_alarm,
	.alarm_irq_enable = twl_rtc_alarm_irq_enable,
};

/*----------------------------------------------------------------------*/

static int __devinit twl_rtc_probe(struct platform_device *pdev)
{
	struct rtc_device *rtc;
	int ret = -EINVAL;
	int irq = platform_get_irq(pdev, 0);
	u8 rd_reg;

	if (irq <= 0)
		goto out1;

	ret = twl_rtc_read_u8(&rd_reg, REG_RTC_STATUS_REG);
	if (ret < 0)
		goto out1;

	if (rd_reg & BIT_RTC_STATUS_REG_POWER_UP_M)
		dev_warn(&pdev->dev, "Power up reset detected.\n");

	if (rd_reg & BIT_RTC_STATUS_REG_ALARM_M)
		dev_warn(&pdev->dev, "Pending Alarm interrupt detected.\n");

	/* Clear RTC Power up reset and pending alarm interrupts */
	ret = twl_rtc_write_u8(rd_reg, REG_RTC_STATUS_REG);
	if (ret < 0)
		goto out1;

	if (twl_class_is_6030()) {
		twl6030_interrupt_unmask(TWL6030_RTC_INT_MASK,
			REG_INT_MSK_LINE_A);
		twl6030_interrupt_unmask(TWL6030_RTC_INT_MASK,
			REG_INT_MSK_STS_A);
	}

	dev_info(&pdev->dev, "Enabling TWL-RTC\n");
	ret = twl_rtc_write_u8(BIT_RTC_CTRL_REG_STOP_RTC_M, REG_RTC_CTRL_REG);
	/* Check RTC module status, Enable if it is off */
	ret = twl_rtc_read_u8(&rd_reg, REG_RTC_CTRL_REG);
	if (ret < 0)
		goto out1;

<<<<<<< HEAD
	if (!(rd_reg & BIT_RTC_CTRL_REG_STOP_RTC_M)) {
		dev_info(&pdev->dev, "Enabling TWL-RTC.\n");
		rd_reg = BIT_RTC_CTRL_REG_STOP_RTC_M;
		ret = twl_rtc_write_u8(rd_reg, REG_RTC_CTRL_REG);
		if (ret < 0)
			goto out1;
	}
=======
	/* ensure interrupts are disabled, bootloaders can be strange */
	ret = twl_rtc_write_u8(0, REG_RTC_INTERRUPTS_REG);
	if (ret < 0)
		dev_warn(&pdev->dev, "unable to disable interrupt\n");
>>>>>>> 1c7eb280

	/* init cached IRQ enable bits */
	ret = twl_rtc_read_u8(&rtc_irq_bits, REG_RTC_INTERRUPTS_REG);
	if (ret < 0)
		goto out1;

	rtc = rtc_device_register(pdev->name,
				  &pdev->dev, &twl_rtc_ops, THIS_MODULE);
	if (IS_ERR(rtc)) {
		ret = PTR_ERR(rtc);
		dev_err(&pdev->dev, "can't register RTC device, err %ld\n",
			PTR_ERR(rtc));
		goto out1;
	}

	ret = request_threaded_irq(irq, NULL, twl_rtc_interrupt,
				   IRQF_TRIGGER_RISING,
				   dev_name(&rtc->dev), rtc);
	if (ret < 0) {
		dev_err(&pdev->dev, "IRQ is not free.\n");
		goto out2;
	}

	platform_set_drvdata(pdev, rtc);
	return 0;

out2:
	rtc_device_unregister(rtc);
out1:
	return ret;
}

/*
 * Disable all TWL RTC module interrupts.
 * Sets status flag to free.
 */
static int __devexit twl_rtc_remove(struct platform_device *pdev)
{
	/* leave rtc running, but disable irqs */
	struct rtc_device *rtc = platform_get_drvdata(pdev);
	int irq = platform_get_irq(pdev, 0);

	mask_rtc_irq_bit(BIT_RTC_INTERRUPTS_REG_IT_ALARM_M);
	mask_rtc_irq_bit(BIT_RTC_INTERRUPTS_REG_IT_TIMER_M);
	if (twl_class_is_6030()) {
		twl6030_interrupt_mask(TWL6030_RTC_INT_MASK,
			REG_INT_MSK_LINE_A);
		twl6030_interrupt_mask(TWL6030_RTC_INT_MASK,
			REG_INT_MSK_STS_A);
	}


	free_irq(irq, rtc);

	rtc_device_unregister(rtc);
	platform_set_drvdata(pdev, NULL);
	return 0;
}

static void twl_rtc_shutdown(struct platform_device *pdev)
{
	/* mask timer interrupts, but leave alarm interrupts on to enable
	   power-on when alarm is triggered */
	mask_rtc_irq_bit(BIT_RTC_INTERRUPTS_REG_IT_TIMER_M);
}

#ifdef CONFIG_PM

static unsigned char irqstat;

static int twl_rtc_suspend(struct platform_device *pdev, pm_message_t state)
{
	irqstat = rtc_irq_bits;

	mask_rtc_irq_bit(BIT_RTC_INTERRUPTS_REG_IT_TIMER_M);
	return 0;
}

static int twl_rtc_resume(struct platform_device *pdev)
{
	set_rtc_irq_bit(irqstat);
	return 0;
}

#else
#define twl_rtc_suspend NULL
#define twl_rtc_resume  NULL
#endif

static const struct of_device_id twl_rtc_of_match[] = {
	{.compatible = "ti,twl4030-rtc", },
	{ },
};
MODULE_DEVICE_TABLE(of, twl_rtc_of_match);
MODULE_ALIAS("platform:twl_rtc");

static struct platform_driver twl4030rtc_driver = {
	.probe		= twl_rtc_probe,
	.remove		= __devexit_p(twl_rtc_remove),
	.shutdown	= twl_rtc_shutdown,
	.suspend	= twl_rtc_suspend,
	.resume		= twl_rtc_resume,
	.driver		= {
		.owner		= THIS_MODULE,
		.name		= "twl_rtc",
		.of_match_table = twl_rtc_of_match,
	},
};

static int __init twl_rtc_init(void)
{
	if (twl_class_is_4030())
		rtc_reg_map = (u8 *) twl4030_rtc_reg_map;
	else
		rtc_reg_map = (u8 *) twl6030_rtc_reg_map;

	return platform_driver_register(&twl4030rtc_driver);
}
module_init(twl_rtc_init);

static void __exit twl_rtc_exit(void)
{
	platform_driver_unregister(&twl4030rtc_driver);
}
module_exit(twl_rtc_exit);

MODULE_AUTHOR("Texas Instruments, MontaVista Software");
MODULE_LICENSE("GPL");<|MERGE_RESOLUTION|>--- conflicted
+++ resolved
@@ -497,7 +497,6 @@
 	if (ret < 0)
 		goto out1;
 
-<<<<<<< HEAD
 	if (!(rd_reg & BIT_RTC_CTRL_REG_STOP_RTC_M)) {
 		dev_info(&pdev->dev, "Enabling TWL-RTC.\n");
 		rd_reg = BIT_RTC_CTRL_REG_STOP_RTC_M;
@@ -505,12 +504,11 @@
 		if (ret < 0)
 			goto out1;
 	}
-=======
+
 	/* ensure interrupts are disabled, bootloaders can be strange */
 	ret = twl_rtc_write_u8(0, REG_RTC_INTERRUPTS_REG);
 	if (ret < 0)
 		dev_warn(&pdev->dev, "unable to disable interrupt\n");
->>>>>>> 1c7eb280
 
 	/* init cached IRQ enable bits */
 	ret = twl_rtc_read_u8(&rtc_irq_bits, REG_RTC_INTERRUPTS_REG);
